# encoding: utf-8
import re
import string
from functools import partial

from pycountry import countries

from schwifty import registry
from schwifty.bic import BIC
from schwifty.common import Base
from schwifty.exceptions import (
    InvalidBankCode,
    InvalidBranchCode,
    InvalidAccountCode,
    InvalidChecksumDigits,
    InvalidLength,
    InvalidStructure,
    InvalidCountryCode,
)

_spec_to_re = {"n": r"\d", "a": r"[A-Z]", "c": r"[A-Za-z0-9]", "e": r" "}

_alphabet = string.digits + string.ascii_uppercase


def _get_iban_spec(country_code):
    try:
        return registry.get("iban")[country_code]
    except KeyError:
        raise InvalidCountryCode("Unknown country-code '{}'".format(country_code))


def numerify(string):
    return int("".join(str(_alphabet.index(c)) for c in string))


def code_length(spec, code_type):
    start, end = spec["positions"][code_type]
    return end - start


def _calc_it_checksum(bban):
    odds = [
        1,
        0,
        5,
        7,
        9,
        13,
        15,
        17,
        19,
        21,
        2,
        4,
        18,
        20,
        11,
        3,
        6,
        8,
        12,
        14,
        16,
        10,
        22,
        25,
        24,
        23,
        27,
        28,
        26,
    ]
    sum_ = 0
    for i, char in enumerate(bban):
        if (i + 1) % 2 == 0:
            sum_ += _alphabet.index(char)
        else:
            sum_ += odds[_alphabet.index(char)]
    return _alphabet[sum_ % 26 + 10]


def add_bban_checksum(country_code, bban):
    if country_code == "IT":
        checksum = _calc_it_checksum(bban[1:])
        bban = checksum + bban[1:]
    return bban


class IBAN(Base):
    """The IBAN object.

    Examples:

        You create a new IBAN object by supplying an IBAN code in text form. The IBAN
        is validated behind the scenes and you can then access all relevant components
        as properties::

            >>> iban = IBAN('DE89 3704 0044 0532 0130 00')
            >>> iban.account_code
            '0532013000'
            >>> iban.bank_code
            '37040044'
            >>> iban.country_code
            'DE'
            >>> iban.checksum_digits
            '89'


    Args:
        iban (str): The IBAN code.
        allow_invalid (bool): If set to `True` IBAN validation is skipped on instantiation.

    Raises:
        ValueError: If the given value is not a valid IBAN unless `allow_invalid` is set.
    """

    def __init__(self, iban, allow_invalid=False):
        super(IBAN, self).__init__(iban)
        if self.checksum_digits == "??":
            self._code = self.country_code + self._calc_checksum_digits() + self.bban

        if not allow_invalid:
            self.validate()

    def _calc_checksum_digits(self):
        return "{:02d}".format(98 - (numerify(self.bban + self.country_code) * 100) % 97)

    @classmethod
    def generate(cls, country_code, bank_code, account_code, branch_code=""):
        """Generate an IBAN from it's components.

        If the bank-code and/or account-number have less digits than required by their
        country specific representation, the respective component is padded with zeros.

        Examples:

            To generate an IBAN do the following::

                >>> bank_code = '37040044'
                >>> account_code = '532013000'
                >>> iban = IBAN.generate('DE', bank_code, account_code)
                >>> iban.formatted
                'DE89 3704 0044 0532 0130 00'

        Args:
            country_code (str): The ISO 3166 alpha-2 country code.
            bank_code (str): The country specific bank-code.
            account_code (str): The customer specific account-code.

        .. versionchanged:: 2020.08.3
            Added the `branch_code` parameter to allow the branch code (or sort code) to be
            specified independently.
        """
        spec = _get_iban_spec(country_code)
        bank_code_length = code_length(spec, "bank_code")
        branch_code_length = code_length(spec, "branch_code")
        account_code_length = code_length(spec, "account_code")

        if len(bank_code) == bank_code_length + branch_code_length:
            bank_code, branch_code = bank_code[:bank_code_length], bank_code[bank_code_length:]

        if len(bank_code) > bank_code_length:
            raise InvalidBankCode("Bank code exceeds maximum size {}".format(bank_code_length))

        if len(branch_code) > branch_code_length:
            raise InvalidBranchCode(
                "Branch code exceeds maximum size {}".format(branch_code_length)
            )

        if len(account_code) > account_code_length:
            raise InvalidAccountCode(
                "Account code exceeds maximum size {}".format(account_code_length)
            )

        bban = "0" * spec["bban_length"]
        positions = spec["positions"]
        components = {
            "bank_code": bank_code,
            "branch_code": branch_code,
            "account_code": account_code,
        }
        for key, value in components.items():
            end = positions[key][1]
            start = end - len(value)
            bban = bban[:start] + value + bban[end:]

        bban = add_bban_checksum(country_code, bban)
        return cls(country_code + "??" + bban)

    def validate(self):
        """Validate the structural integrity of this IBAN.

        This function will verify the country specific format as well as the Luhn checksum.

        Note:
            You have to use the `allow_invalid` paramter when constructing the :class:`IBAN`-object
            to circumvent the implicit validation.

        Raises:
            ValueError: If this :class:`IBAN`-object is invalid.
        """
        self._validate_characters()
        self._validate_length()
        self._validate_format()
        self._validate_checksum()
        return True

    def _validate_characters(self):
        if not re.match(r"[A-Z]{2}\d{2}[A-Z]*", self.compact):
            raise InvalidStructure("Invalid characters in IBAN {}".format(self.compact))

    def _validate_checksum(self):
<<<<<<< HEAD
        if self.numeric % 97 != 1:
            raise InvalidChecksumDigits("Invalid checksum digits")
=======
        if self.numeric % 97 != 1 or self._calc_checksum_digits() != self.checksum_digits:
            raise ValueError("Invalid checksum digits")
>>>>>>> f73afb64

    def _validate_length(self):
        if self.spec["iban_length"] != self.length:
            raise InvalidLength("Invalid IBAN length")

    def _validate_format(self):
        if not self.spec["regex"].match(self.bban):
            raise InvalidStructure(
                "Invalid BBAN structure: '{}' doesn't match '{}''".format(
                    self.bban, self.spec["bban_spec"]
                )
            )

    @property
    def is_valid(self):
        """bool: Indicate if this is a valid IBAN.

        Note:
            You have to use the `allow_invalid` paramter when constructing the :class:`IBAN`-object
            to circumvent the implicit validation.

        Examples:
            >>> IBAN('AB1234567890', allow_invalid=True).is_valid
            False

        .. versionadded:: 2020.08.1
        """
        try:
            return self.validate()
        except ValueError:
            return False

    @property
    def numeric(self):
        """int: A numeric represenation of the IBAN."""
        return numerify(self.bban + self.compact[:4])

    @property
    def formatted(self):
        """str: The IBAN formatted in blocks of 4 digits."""
        return " ".join(self.compact[i : i + 4] for i in range(0, len(self.compact), 4))

    @property
    def spec(self):
        """dict: The country specific IBAN specification."""
        return _get_iban_spec(self.country_code)

    @property
    def bic(self):
        """BIC or None: The BIC associated to the IBAN´s bank-code.

        If the bank code is not available in Schwifty's registry ``None`` is returned.

        .. versionchanged:: 2020.08.1
            Returns ``None`` if no appropriate :class:`BIC` can be constructed.
        """
        try:
            return BIC.from_bank_code(self.country_code, self.bank_code or self.branch_code)
        except ValueError:
            pass

    @property
    def country(self):
        """Country: The country this IBAN is registered in."""
        return countries.get(alpha_2=self.country_code)

    def _get_code(self, code_type):
        start, end = self.spec["positions"][code_type]
        return self.bban[start:end]

    bban = property(partial(Base._get_component, start=4), doc="str: The BBAN part of the IBAN.")
    country_code = property(
        partial(Base._get_component, start=0, end=2), doc="str: ISO 3166 alpha-2 country code."
    )
    checksum_digits = property(
        partial(Base._get_component, start=2, end=4), doc="str: Two digit checksum of the IBAN."
    )
    bank_code = property(
        partial(_get_code, code_type="bank_code"), doc="str: The country specific bank-code."
    )
    branch_code = property(
        partial(_get_code, code_type="branch_code"),
        doc="str or None: The branch-code of the bank if available.",
    )
    account_code = property(
        partial(_get_code, code_type="account_code"), doc="str: The customer specific account-code"
    )


def add_bban_regex(country, spec):
    bban_spec = spec["bban_spec"]
    spec_re = r"(\d+)(!)?([{}])".format("".join(_spec_to_re.keys()))

    def convert(match):
        quantifier = ("{%s}" if match.group(2) else "{1,%s}") % match.group(1)
        return _spec_to_re[match.group(3)] + quantifier

    spec["regex"] = re.compile("^{}$".format(re.sub(spec_re, convert, bban_spec)))
    return spec


registry.manipulate("iban", add_bban_regex)<|MERGE_RESOLUTION|>--- conflicted
+++ resolved
@@ -211,13 +211,8 @@
             raise InvalidStructure("Invalid characters in IBAN {}".format(self.compact))
 
     def _validate_checksum(self):
-<<<<<<< HEAD
-        if self.numeric % 97 != 1:
-            raise InvalidChecksumDigits("Invalid checksum digits")
-=======
         if self.numeric % 97 != 1 or self._calc_checksum_digits() != self.checksum_digits:
             raise ValueError("Invalid checksum digits")
->>>>>>> f73afb64
 
     def _validate_length(self):
         if self.spec["iban_length"] != self.length:
